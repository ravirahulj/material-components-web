//
// Copyright 2017 Google Inc. All Rights Reserved.
//
// Licensed under the Apache License, Version 2.0 (the "License");
// you may not use this file except in compliance with the License.
// You may obtain a copy of the License at
//
//      http://www.apache.org/licenses/LICENSE-2.0
//
// Unless required by applicable law or agreed to in writing, software
// distributed under the License is distributed on an "AS IS" BASIS,
// WITHOUT WARRANTIES OR CONDITIONS OF ANY KIND, either express or implied.
// See the License for the specific language governing permissions and
// limitations under the License.
//

@import "./common";
@import "../packages/mdc-button/mdc-button";
@import "../packages/mdc-card/mdc-card";
@import "../packages/mdc-checkbox/mdc-checkbox";
@import "../packages/mdc-form-field/mdc-form-field";
@import "../packages/mdc-icon-toggle/mdc-icon-toggle";
@import "../packages/mdc-list/mdc-list";
@import "../packages/mdc-ripple/mdc-ripple";

a {
  color: inherit;
  text-decoration: none;
}

.hero {
  height: auto;
  padding: 24px;
}

.demo-card-collection {
  display: flex;
  flex-wrap: wrap;
  align-items: flex-start;
  justify-content: center;
  padding: 0 24px;
}

.demo-card-toggles {
  margin: 24px;
  padding: 24px;
  text-align: center;
}

//
// Card container
//

.demo-card {
  width: 350px;
  margin: 48px;
}

.demo-card--photo-album {
  width: 200px;
}

//
// Images
//

<<<<<<< HEAD
.demo-card--music-album {
  border-radius: 16px 0;
}

.demo-card__music-row {
  display: flex;
  border-top-left-radius: inherit;
}

.demo-card__media--music {
  width: 110px;
  border-top-left-radius: inherit;
=======
.demo-card__media {
  background-image: url("/images/1-1.jpg");
}

.demo-card__media--16-9 {
  background-image: url("/images/16-9.jpg");
>>>>>>> d36e518b
}

.demo-card__media-content--with-title {
  display: flex;
  flex-direction: column;
  justify-content: flex-end;
}

.demo-card__media-title {
  padding: 8px 16px;
  background-image: linear-gradient(to bottom, rgba(0,0,0,0) 0%,rgba(0,0,0,0.5) 100%);
  color: white;
}

//
// Book card
//

.demo-card__primary {
  padding: 1rem;
}

.demo-card__title {
  margin: 0;
}

.demo-card__subtitle {
  @include mdc-theme-prop(color, text-secondary-on-background);

  margin: 0;
}

.demo-card__secondary {
  @include mdc-theme-prop(color, text-secondary-on-background);

  padding: 0 1rem 8px 1rem;
}

//
// Headlines card
//

.demo-card-article-group-heading {
  @include mdc-theme-prop(color, text-secondary-on-light);

  padding: 8px 16px;
}

.demo-card-article {
  padding: 16px;
  text-decoration: none;
  color: inherit;
}

.demo-card-article__title {
  margin: 0 0 4px 0;
}

.demo-card-article__snippet {
  @include mdc-theme-prop(color, text-secondary-on-light);

  margin: 0;
}

//
// Photo card
//

.demo-card__actions--centered {
  justify-content: center;
}

//
// Music card
//

.demo-card__music-row {
  display: flex;
}

.demo-card__media--music {
  width: 110px;
}

.demo-card__music-info {
  display: flex;
  flex-direction: column;
  padding: 8px 16px;
}

.demo-card__action-buttons--text-only {
  margin-left: 8px;
}

.demo-card__action-icon--star {
  margin-left: 4px;
  margin-right: 4px;
  cursor: pointer;
}<|MERGE_RESOLUTION|>--- conflicted
+++ resolved
@@ -64,27 +64,13 @@
 // Images
 //
 
-<<<<<<< HEAD
-.demo-card--music-album {
-  border-radius: 16px 0;
-}
-
-.demo-card__music-row {
-  display: flex;
-  border-top-left-radius: inherit;
-}
-
-.demo-card__media--music {
-  width: 110px;
-  border-top-left-radius: inherit;
-=======
 .demo-card__media {
   background-image: url("/images/1-1.jpg");
 }
 
 .demo-card__media--16-9 {
   background-image: url("/images/16-9.jpg");
->>>>>>> d36e518b
+  border-top-left-radius: inherit;
 }
 
 .demo-card__media-content--with-title {
@@ -94,6 +80,8 @@
 }
 
 .demo-card__media-title {
+  display: flex;
+  flex-direction: column;
   padding: 8px 16px;
   background-image: linear-gradient(to bottom, rgba(0,0,0,0) 0%,rgba(0,0,0,0.5) 100%);
   color: white;
