--- conflicted
+++ resolved
@@ -118,8 +118,6 @@
     }
   }
 
-<<<<<<< HEAD
-=======
   // stylelint-disable selector-no-qualifying-type
   &--selected.mdc-list-item,
   &--selected.mdc-list-item .mdc-list-item__start-detail {
@@ -127,7 +125,6 @@
   }
   // stylelint-enable selector-no-qualifying-type
 
->>>>>>> c62b9fa5
   /* TODO(sgomes): Revisit when we have interactive lists. */
   .mdc-list-item::before {
     position: absolute;
