//
// Copyright 2016 Google Inc. All Rights Reserved.
//
// Licensed under the Apache License, Version 2.0 (the "License");
// you may not use this file except in compliance with the License.
// You may obtain a copy of the License at
//
//      http://www.apache.org/licenses/LICENSE-2.0
//
// Unless required by applicable law or agreed to in writing, software
// distributed under the License is distributed on an "AS IS" BASIS,
// WITHOUT WARRANTIES OR CONDITIONS OF ANY KIND, either express or implied.
// See the License for the specific language governing permissions and
// limitations under the License.
//

@import "@material/elevation/mixins";
@import "@material/icon-toggle/mixins";
@import "@material/theme/mixins";
@import "@material/ripple/mixins";
@import "@material/rtl/mixins";
@import "./mixins";

// postcss-bem-linter: define card

.mdc-card {
  @include mdc-card-box-sizing_;
  @include mdc-card-column-layout_;
  @include mdc-card-fill-color(background);
  @include mdc-card-corner-radius(2px);
  @include mdc-elevation(2);
}

//
// Media
//

.mdc-card__media {
  @include mdc-card-box-sizing_;
  @include mdc-card-column-layout_;
  @include mdc-card-media-aspect-ratio-base_;

  position: relative;
  background-repeat: no-repeat;
  background-size: cover;
}

.mdc-card__media:first-child {
  border-top-left-radius: inherit;
  border-top-right-radius: inherit;
}

.mdc-card__media:last-child {
  border-bottom-left-radius: inherit;
  border-bottom-right-radius: inherit;
}

.mdc-card__media--square {
  @include mdc-card-media-aspect-ratio(1, 1);
}

.mdc-card__media--16-9 {
  @include mdc-card-media-aspect-ratio(16, 9);
}

.mdc-card__media-content {
  @include mdc-card-box-sizing_;
  @include mdc-card-column-layout_;

  position: absolute;
  top: 0;
  right: 0;
  bottom: 0;
  left: 0;
}

//
<<<<<<< HEAD
// Primary action
//

.mdc-card__primary-action {
  @include mdc-ripple-surface;
  @include mdc-ripple-radius;
  @include mdc-states;

  display: flex;
  flex-direction: column;
  overflow: hidden;

  &:focus {
    outline: 0 none;
  }
}

.mdc-card__primary-action:first-child {
  border-top-left-radius: inherit;
  border-top-right-radius: inherit;
}

.mdc-card__primary-action:last-child {
  border-bottom-left-radius: inherit;
  border-bottom-right-radius: inherit;
}

//
// Action bar
=======
// Action row
>>>>>>> d36e518b
//

.mdc-card__actions {
  @include mdc-card-box-sizing_;
  @include mdc-card-row-layout_;

  min-height: 52px;
  padding: 8px;
}

.mdc-card__actions--full-bleed {
  padding: 0;
}

.mdc-card__action-buttons,
.mdc-card__action-icons {
  @include mdc-card-box-sizing_;
  @include mdc-card-row-layout_;
}

.mdc-card__action-icons {
  @include mdc-theme-prop(color, text-icon-on-background);

  flex-grow: 1;
  justify-content: flex-end;
}

.mdc-card__action-buttons + .mdc-card__action-icons {
  @include mdc-rtl-reflexive-box(margin, left, 16px);
}

//
// Action items
//

.mdc-card__action {
  @include mdc-card-box-sizing_;
  @include mdc-card-row-layout_(inline-flex);

  min-width: auto;
  cursor: pointer;
  user-select: none;

  &:focus {
    outline: none;
  }
}

//
// Action buttons
//

.mdc-card__action--button {
  @include mdc-rtl-reflexive-box(margin, right, 8px);

  padding: 0 8px;

  &:last-child {
    @include mdc-rtl-reflexive-box(margin, right, 0);
  }
}

.mdc-card__actions--full-bleed .mdc-card__action--button {
  justify-content: space-between;
  width: 100%;
  height: auto;
  max-height: none;
  margin: 0;
  padding: 8px 16px;
  text-align: left;

  @include mdc-rtl {
    text-align: right;
  }
}

//
// Action icons
//

.mdc-card__action--icon {
  // Icon toggles are taller than buttons, so we need to adjust their margins to prevent the action row from expanding.
  margin: -6px 0;

  // Same padding as mdc-icon-toggle.
  padding: 12px;
}

.mdc-card__action--icon:not(:disabled) {
  @include mdc-theme-prop(color, text-icon-on-background);
}

// postcss-bem-linter: end<|MERGE_RESOLUTION|>--- conflicted
+++ resolved
@@ -41,6 +41,7 @@
   @include mdc-card-media-aspect-ratio-base_;
 
   position: relative;
+  width: 100%;
   background-repeat: no-repeat;
   background-size: cover;
 }
@@ -75,17 +76,16 @@
 }
 
 //
-<<<<<<< HEAD
 // Primary action
 //
 
 .mdc-card__primary-action {
+  @include mdc-card-box-sizing_;
+  @include mdc-card-column-layout_;
   @include mdc-ripple-surface;
   @include mdc-ripple-radius;
   @include mdc-states;
 
-  display: flex;
-  flex-direction: column;
   overflow: hidden;
 
   &:focus {
@@ -104,10 +104,7 @@
 }
 
 //
-// Action bar
-=======
 // Action row
->>>>>>> d36e518b
 //
 
 .mdc-card__actions {
@@ -153,7 +150,7 @@
 
   &:focus {
     outline: none;
-  }
+}
 }
 
 //
