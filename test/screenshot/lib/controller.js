/*
 * Copyright 2018 Google Inc. All Rights Reserved.
 *
 * Licensed under the Apache License, Version 2.0 (the "License");
 * you may not use this file except in compliance with the License.
 * You may obtain a copy of the License at
 *
 *      http://www.apache.org/licenses/LICENSE-2.0
 *
 * Unless required by applicable law or agreed to in writing, software
 * distributed under the License is distributed on an "AS IS" BASIS,
 * WITHOUT WARRANTIES OR CONDITIONS OF ANY KIND, either express or implied.
 * See the License for the specific language governing permissions and
 * limitations under the License.
 */

'use strict';

const childProcess = require('child_process');
const fs = require('mz/fs');
const glob = require('glob');

const CbtUserAgent = require('./cbt-user-agent');
const CliArgParser = require('./cli-arg-parser');
const GitRepo = require('./git-repo');
const ImageCache = require('./image-cache');
const ImageCropper = require('./image-cropper');
const ImageDiffer = require('./image-differ');
const ReportGenerator = require('./report-generator');
const Screenshot = require('./screenshot');
const SnapshotStore = require('./snapshot-store');
const {Storage, UploadableFile, UploadableTestCase} = require('./storage');

/**
 * High-level screenshot workflow controller that provides composable async methods to:
 * 1. Upload files to GCS
 * 2. Capture screenshots with CBT
 * 3. Update local golden.json with new screenshot URLs
 * 4. Diff captured screenshots against existing golden.json
 */
class Controller {
  constructor() {
    /**
     * @type {!CliArgParser}
     * @private
     */
    this.cliArgs_ = new CliArgParser();

    /**
     * @type {!GitRepo}
     * @private
     */
    this.gitRepo_ = new GitRepo();

    /**
     * @type {!Storage}
     * @private
     */
    this.storage_ = new Storage();

    /**
     * @type {!ImageCache}
     * @private
     */
    this.imageCache_ = new ImageCache();

    /**
     * @type {!ImageCropper}
     * @private
     */
    this.imageCropper_ = new ImageCropper();

    /**
     * @type {!ImageDiffer}
     * @private
     */
    this.imageDiffer_ = new ImageDiffer({imageCache: this.imageCache_});

    /**
     * @type {!SnapshotStore}
     * @private
     */
    this.snapshotStore_ = new SnapshotStore();

    /**
     * Unique timestamped directory path to prevent collisions between developers.
     * @type {?string}
     * @private
     */
    this.baseUploadDir_ = null;
  }

  async initialize() {
    this.baseUploadDir_ = await this.storage_.generateUniqueUploadDir();
<<<<<<< HEAD
    await this.gitRepo_.fetch();
=======

    if (await this.cliArgs_.shouldBuild()) {
      childProcess.spawnSync('npm', ['run', 'screenshot:build'], {shell: true, stdio: 'inherit'});
    }
>>>>>>> fded349b
  }

  /**
   * @return {!Promise<!Array<!UploadableTestCase>>}
   */
  async uploadAllAssets() {
    /** @type {!Array<!UploadableTestCase>} */
    const testCases = [];

    /**
     * Relative paths of all asset files (HTML, CSS, JS) that will be uploaded.
     * @type {!Array<string>}
     */
    const assetFileRelativePaths = glob.sync('**/*', {cwd: this.cliArgs_.testDir, nodir: true});

    /** @type {!Array<!Promise<!UploadableFile>>} */
    const uploadPromises = assetFileRelativePaths.map((assetFileRelativePath) => {
      return this.uploadOneAsset_(assetFileRelativePath, testCases);
    });

    return Promise.all(uploadPromises)
      .then(
        () => {
          this.logUploadAllAssetsSuccess_(testCases);
          return testCases;
        },
        (err) => Promise.reject(err)
      );
  }

  /**
   * @param {string} assetFileRelativePath
   * @param {!Array<!UploadableTestCase>} testCases
   * @return {!Promise<!UploadableFile>}
   * @private
   */
  async uploadOneAsset_(assetFileRelativePath, testCases) {
    const assetFile = new UploadableFile({
      destinationParentDirectory: this.baseUploadDir_,
      destinationRelativeFilePath: assetFileRelativePath,
      fileContent: await fs.readFile(`${this.cliArgs_.testDir}/${assetFileRelativePath}`),
    });

    return this.storage_.uploadFile(assetFile)
      .then(
        () => this.handleUploadOneAssetSuccess_(assetFile, testCases),
        (err) => this.handleUploadOneAssetFailure_(err)
      );
  }

  /**
   * @param {!UploadableFile} assetFile
   * @param {!Array<!UploadableTestCase>} testCases
   * @return {!Promise<!UploadableFile>}
   * @private
   */
  async handleUploadOneAssetSuccess_(assetFile, testCases) {
    const relativePath = assetFile.destinationRelativeFilePath;
    const isHtmlFile = relativePath.endsWith('.html');
    const isIncluded =
      this.cliArgs_.includeUrlPatterns.length === 0 ||
      this.cliArgs_.includeUrlPatterns.some((pattern) => pattern.test(relativePath));
    const isExcluded = this.cliArgs_.excludeUrlPatterns.some((pattern) => pattern.test(relativePath));
    const shouldInclude = isIncluded && !isExcluded;

    if (isHtmlFile && shouldInclude) {
      testCases.push(new UploadableTestCase({htmlFile: assetFile}));
    }

    return assetFile;
  }

  /**
   * @param {!T} err
   * @return {!Promise<!T>}
   * @template T
   * @private
   */
  async handleUploadOneAssetFailure_(err) {
    return Promise.reject(err);
  }

  /**
   * @param {!Array<!UploadableTestCase>} testCases
   * @return {!Promise<!Array<!UploadableTestCase>>}
   */
  async captureAllPages(testCases) {
    const capturePromises = testCases.map((testCase) => {
      return this.captureOnePage_(testCase);
    });

    return Promise.all(capturePromises)
      .then(
        () => {
          this.logCaptureAllPagesSuccess_(testCases);
          return testCases;
        },
        (err) => Promise.reject(err)
      );
  }

  /**
   * @param {!UploadableTestCase} testCase
   * @return {!Promise<!Array<!UploadableFile>>}
   * @private
   */
  async captureOnePage_(testCase) {
    return Screenshot
      .captureOneUrl(testCase.htmlFile.publicUrl)
      .then(
        (cbtInfo) => this.handleCapturePageSuccess_(testCase, cbtInfo),
        (err) => this.handleCapturePageFailure_(testCase, err)
      );
  }

  /**
   * @param {!UploadableTestCase} testCase
   * @param {!Object} cbtScreenshotInfo
   * @return {!Promise<!Array<!UploadableFile>>}
   * @private
   */
  async handleCapturePageSuccess_(testCase, cbtScreenshotInfo) {
    // We don't use CBT's screenshot versioning features, so there should only ever be one version.
    // Each "result" is an individual browser screenshot for a single URL.
    return Promise.all(cbtScreenshotInfo.versions[0].results.map((cbtResult) => {
      return this.uploadScreenshotImage_(testCase, cbtResult);
    }));
  }

  /**
   * @param {!UploadableTestCase} testCase
   * @param {!T} err
   * @return {!Promise<!T>}
   * @template T
   * @private
   */
  async handleCapturePageFailure_(testCase, err) {
    console.error('\n\n\nERROR capturing screenshot with CrossBrowserTesting:\n\n');
    console.error(`  - ${testCase.htmlFile.publicUrl}`);
    console.error(err);
    return Promise.reject(err);
  }

  /**
   * @param {!UploadableTestCase} testCase
   * @param {!Object} cbtResult
   * @return {!Promise<!UploadableFile>}
   * @private
   */
  async uploadScreenshotImage_(testCase, cbtResult) {
    const cbtImageUrl = cbtResult.images.chromeless;
    if (!cbtImageUrl) {
      console.error('cbtResult:\n', cbtResult);
      throw new Error('cbtResult.images.chromeless is null');
    }

    const osApiName = cbtResult.os.api_name;
    const browserApiName = cbtResult.browser.api_name;

    const imageName = `${osApiName}_${browserApiName}.png`.toLowerCase().replace(/[^\w.]+/g, '');
    const imageData = await this.downloadAndCropImage_(cbtImageUrl);
    const imageFile = new UploadableFile({
      destinationParentDirectory: this.baseUploadDir_,
      destinationRelativeFilePath: `${testCase.htmlFile.destinationRelativeFilePath}.${imageName}`,
      fileContent: imageData,
      userAgent: await CbtUserAgent.fetchBrowserByApiName(osApiName, browserApiName),
    });

    testCase.screenshotImageFiles.push(imageFile);

    return this.storage_.uploadFile(imageFile);
  }

  /**
   * @param {string} uri
   * @return {!Promise<!Buffer>}
   * @private
   */
  async downloadAndCropImage_(uri) {
    return this.imageCropper_.autoCropImage(await this.imageCache_.getImageBuffer(uri));
  }

  /**
   * Writes the given `testCases` to a `golden.json` file.
   * If the file already exists, it will be overwritten.
   * @param {!Array<!UploadableTestCase>} testCases
   * @param {!Array<!ImageDiffJson>} diffs
   * @return {!Promise<{diffs: !Array<!ImageDiffJson>, testCases: !Array<!UploadableTestCase>}>}
   */
  async updateGoldenJson({testCases, diffs}) {
    await this.snapshotStore_.writeToDisk({testCases, diffs});
    return {testCases, diffs};
  }

  /**
   * @param {!Array<!UploadableTestCase>} testCases
   * @return {!Promise<{diffs: !Array<!ImageDiffJson>, testCases: !Array<!UploadableTestCase>}>}
   */
  async diffGoldenJson(testCases) {
    /** @type {!Array<!ImageDiffJson>} */
    const diffs = await this.imageDiffer_.compareAllPages({
      actualSuite: await this.snapshotStore_.fromTestCases(testCases),
      expectedSuite: await this.snapshotStore_.fromDiffBase(),
    });

    return Promise.all(diffs.map((diff) => this.uploadOneDiffImage_(diff)))
      .then(
        () => {
          diffs.sort((a, b) => {
            return a.htmlFilePath.localeCompare(b.htmlFilePath, 'en-US') ||
              a.browserKey.localeCompare(b.browserKey, 'en-US');
          });
          console.log('\n\nDONE diffing screenshot images!\n\n');
          console.log(diffs);
          console.log(`\n\nFound ${diffs.length} screenshot diffs!\n\n`);
          return {testCases, diffs};
        },
        (err) => Promise.reject(err)
      )
    ;
  }

  /**
   * @param {!ImageDiffJson} diff
   * @return {!Promise<void>}
   * @private
   */
  async uploadOneDiffImage_(diff) {
    /** @type {!UploadableFile} */
    const diffImageFile = await this.storage_.uploadFile(new UploadableFile({
      destinationParentDirectory: `${this.baseUploadDir_}/screenshots`,
      destinationRelativeFilePath: `${diff.htmlFilePath}/${diff.browserKey}.diff.png`,
      fileContent: diff.diffImageBuffer,
    }));

    diff.diffImageUrl = diffImageFile.publicUrl;
    diff.diffImageBuffer = null; // free up memory
  }

  /**
   * @param {!Array<!UploadableTestCase>} testCases
   * @param {!Array<!ImageDiffJson>} diffs
   * @return {!Promise<string>}
   */
  async uploadDiffReport({testCases, diffs}) {
    const reportGenerator = new ReportGenerator({testCases, diffs});

    /** @type {!UploadableFile} */
    const reportFile = await this.storage_.uploadFile(new UploadableFile({
      destinationParentDirectory: this.baseUploadDir_,
      destinationRelativeFilePath: 'report.html',
      fileContent: await reportGenerator.generateHtml(),
    }));

    console.log('\n\nDONE uploading diff report to GCS!\n\n');
    console.log(reportFile.publicUrl);

    return reportFile.publicUrl;
  }

  /**
   * @param {!Array<!UploadableTestCase>} testCases
   * @private
   */
  logUploadAllAssetsSuccess_(testCases) {
    const publicHtmlFileUrls = testCases.map((testCase) => testCase.htmlFile.publicUrl).sort();
    console.log('\n\nDONE uploading asset files to GCS!\n\n');
    console.log(publicHtmlFileUrls.join('\n'));
  }

  /**
   * @param {!Array<!UploadableTestCase>} testCases
   * @private
   */
  logCaptureAllPagesSuccess_(testCases) {
    console.log('\n\nDONE capturing screenshot images!\n\n');

    testCases.forEach((testCase) => {
      console.log(`${testCase.htmlFile.publicUrl}:`);
      testCase.screenshotImageFiles.forEach((screenshotImageFile) => {
        console.log(`  - ${screenshotImageFile.publicUrl}`);
      });
      console.log('');
    });
  }
}

module.exports = Controller;<|MERGE_RESOLUTION|>--- conflicted
+++ resolved
@@ -92,14 +92,12 @@
 
   async initialize() {
     this.baseUploadDir_ = await this.storage_.generateUniqueUploadDir();
-<<<<<<< HEAD
+
     await this.gitRepo_.fetch();
-=======
 
     if (await this.cliArgs_.shouldBuild()) {
       childProcess.spawnSync('npm', ['run', 'screenshot:build'], {shell: true, stdio: 'inherit'});
     }
->>>>>>> fded349b
   }
 
   /**
